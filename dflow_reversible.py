--- conflicted
+++ resolved
@@ -19,30 +19,6 @@
 import matplotlib.pyplot as plt
 from matplotlib.patches import RegularPolygon
 
-<<<<<<< HEAD
-ETA_2D_DEFAULT = 8.0
-
-def raft_mismatch_for_component(mem, comp):
-    """
-    Mean hydrophobic mismatch Δh for a raft (connected set of peptide IDs).
-
-    We reuse the same geometric definition as total_energy/global_mismatch_delta_h:
-        Δh = |L_p - leaflet_thickness(center)|
-    and average over all peptides in the component.
-    """
-    if not comp:
-        return 0.0
-
-    leaflet_cache = {}
-    vals = []
-    for pid in comp:
-        if pid not in mem.peptides:
-            continue
-        vals.append(peptide_local_mismatch(mem, pid, leaflet_cache))
-    if not vals:
-        return 0.0
-    return sum(vals) / float(len(vals))
-=======
 # --- Raft diffusion / drift parameters (2D Stokes-like) ---
 
 # Baseline mobility prefactor for raft drift (R4)
@@ -72,65 +48,28 @@
     or replace this function to return a float Δh for the given component.
     """
     return None
->>>>>>> 38e86d04
 
 
 def stokes_mobility_with_mismatch(radius: float,
                                   eta_2D: float,
-<<<<<<< HEAD
-                                  delta_h: float | None,
-                                  gamma: float) -> float:
-    """
-    2D Stokes mobility with optional quadratic mismatch coupling:
-=======
                                   delta_h: float,
                                   gamma: float) -> float:
     """
     2D Stokes mobility with optional quadratic mismatch coupling.
->>>>>>> 38e86d04
 
         μ0 = 1 / (4π η_2D a)
         μ  = μ0 / (1 + γ Δh²)
 
-<<<<<<< HEAD
-    If delta_h is None or gamma <= 0, this reduces to μ0.
-    """
-    if radius <= 0.0:
-        radius = 1.0
-    mu0 = 1.0 / (4.0 * math.pi * eta_2D * radius)
-    if delta_h is None or gamma <= 0.0:
-=======
     If delta_h is None or gamma == 0.0, this reduces to μ0.
     """
     mu0 = 1.0 / (4.0 * math.pi * eta_2D * radius)
     if delta_h is None or gamma == 0.0:
->>>>>>> 38e86d04
         return mu0
     return mu0 / (1.0 + gamma * (delta_h ** 2))
 
 
 def _raft_components_from_bonds(mem):
     """
-<<<<<<< HEAD
-    Return list of rafts as sets of peptide IDs, using mem.bonds
-    (each bond is a (pid_i, pid_j) pair). Peptides not in any bond
-    appear as singleton components.
-    """
-    peptides = set(mem.peptides.keys())
-    bonds = getattr(mem, "bonds", set())
-
-    # adjacency graph over peptide IDs
-    adj = {pid: set() for pid in peptides}
-    for i, j in bonds:
-        if i in adj and j in adj:
-            adj[i].add(j)
-            adj[j].add(i)
-
-    visited = set()
-    comps = []
-
-    for pid in peptides:
-=======
     Return a list of connected components (rafts),
     each as a set of peptide IDs, using mem['bonds'].
     
@@ -152,7 +91,6 @@
     rafts = []
 
     for pid in peptides.keys():
->>>>>>> 38e86d04
         if pid in visited:
             continue
         stack = [pid]
@@ -166,48 +104,22 @@
             for v in adj[u]:
                 if v not in visited:
                     stack.append(v)
-<<<<<<< HEAD
-        comps.append(comp)
-
-    return comps
-=======
         rafts.append(comp)
 
     return rafts
->>>>>>> 38e86d04
 
 
 def _raft_centroid_and_radius(mem, raft_peptide_ids):
     """
     Given a set of peptide IDs forming a raft, return:
-<<<<<<< HEAD
-        (centroid_q, centroid_r, eff_radius)
-
-    centroid in axial lattice coords (q, r),
-=======
        (centroid_q, centroid_r, eff_radius)
 
     centroid in axial lattice coords (q,r),
->>>>>>> 38e86d04
     eff_radius ~ sqrt(N / pi), N = number of peptides.
     """
     if not raft_peptide_ids:
         return (0.0, 0.0, 1.0)
 
-<<<<<<< HEAD
-    qs, rs = [], []
-    for pid in raft_peptide_ids:
-        p = mem.peptides.get(pid)
-        if p is None:
-            continue
-        q, r = p["cent"]
-        qs.append(q)
-        rs.append(r)
-
-    if not qs:
-        return (0.0, 0.0, 1.0)
-
-=======
     pep = mem["peptides"]
     qs, rs = [], []
 
@@ -216,7 +128,6 @@
         qs.append(q)
         rs.append(r)
 
->>>>>>> 38e86d04
     cq = sum(qs) / len(qs)
     cr = sum(rs) / len(rs)
     n = max(1, len(raft_peptide_ids))
@@ -229,28 +140,13 @@
     """
     Macroscopic rate for R4 raft drift.
 
-<<<<<<< HEAD
-    For each bonds-defined raft i:
-        μ_i = 1 / (4π η_2D a_i)
-        k_i = cfg.RAFT_D0 * μ_i   (optionally mismatch-coupled)
-=======
     For each raft i:
         μ_i = 1 / (4π η_2D a_i)
         k_i = RAFT_D0 * μ_i
->>>>>>> 38e86d04
 
     Then:
         k_total = Σ_i k_i
 
-<<<<<<< HEAD
-    We store per-raft contributions on env._R4_contribs for sampling
-    in do_R4_drift.
-    """
-    eta_2D = getattr(env, "eta_2D", ETA_2D_DEFAULT)
-    gamma = getattr(mem.cfg, "MISMATCH_MOBILITY_GAMMA", 0.0)
-
-    rafts = _raft_components_from_bonds(mem)
-=======
     Cache (raft, k_i) in env['_R4_contribs'] for sampling in do_R4_drift.
     """
     # Assuming RAFT_D0 and ETA_2D_DEFAULT are available from global scope
@@ -263,20 +159,10 @@
     # based on R1/R2 connections elsewhere. For this function, 
     # we proceed assuming _raft_components_from_bonds is correct.
     rafts = _raft_components_from_bonds(mem) 
->>>>>>> 38e86d04
     contribs = []
     total_rate = 0.0
 
     for comp in rafts:
-<<<<<<< HEAD
-        # Ignore rafts of size 1; those move via single-peptide P3 diffusion
-        if len(comp) < 2:
-            continue
-        _, _, a = _raft_centroid_and_radius(mem, comp)
-        delta_h = raft_mismatch_for_component(mem, comp)
-        mu = stokes_mobility_with_mismatch(a, eta_2D, delta_h, gamma)
-        k_i = mem.cfg.RAFT_D0 * mu
-=======
         # ignore singletons; they already move via P3/A1
         if len(comp) < 2:
             continue
@@ -286,17 +172,12 @@
         gamma = getattr(mem.cfg, "MISMATCH_MOBILITY_GAMMA", 0.0)
         mu = stokes_mobility_with_mismatch(a, eta_2D, delta_h, gamma)
         k_i = RAFT_D0 * mu
->>>>>>> 38e86d04
         if k_i <= 0.0 or not math.isfinite(k_i):
             continue
         contribs.append((comp, k_i))
         total_rate += k_i
 
-<<<<<<< HEAD
-    setattr(env, "_R4_contribs", contribs)
-=======
     env["_R4_contribs"] = contribs
->>>>>>> 38e86d04
     return total_rate
 
 
@@ -304,29 +185,15 @@
     """
     Perform a single R4 drift event:
 
-<<<<<<< HEAD
-      1. Sample a raft from env._R4_contribs weighted by k_i.
-      2. Choose a random hex-lattice direction.
-      3. Attempt to translate the entire raft; reject on collision/out-of-bounds.
-=======
       1. Sample a raft from env['_R4_contribs'] weighted by k_i.
       2. Choose a random hex-lattice direction (axial).
       3. Try to translate the entire raft by that direction.
          Reject if any peptide goes out of bounds or collides
          with a non-raft peptide.
->>>>>>> 38e86d04
     """
     if rng is None:
         rng = random
 
-<<<<<<< HEAD
-    contribs = getattr(env, "_R4_contribs", None)
-    if not contribs:
-        # recompute on the fly if cache empty
-        if rate_R4_drift(mem, env) <= 0.0:
-            return
-        contribs = getattr(env, "_R4_contribs", None)
-=======
     contribs = env.get("_R4_contribs")
     if not contribs:
         # fall back: recompute quickly if cache is missing
@@ -341,7 +208,6 @@
             k_i = RAFT_D0 * mu
             if k_i > 0.0 and math.isfinite(k_i):
                 contribs.append((comp, k_i))
->>>>>>> 38e86d04
         if not contribs:
             return
 
@@ -350,10 +216,7 @@
     if total <= 0.0:
         return
 
-<<<<<<< HEAD
-=======
     # sample a raft according to its k_i
->>>>>>> 38e86d04
     r = rng.random() * total
     acc = 0.0
     raft = None
@@ -362,20 +225,12 @@
         if r <= acc:
             raft = comp
             break
-<<<<<<< HEAD
+
     if raft is None:
         return
 
-    pep = mem.peptides
-    amph = mem.amph
-=======
-
-    if raft is None:
-        return
-
     pep = mem["peptides"]
     amph = mem["amph"]
->>>>>>> 38e86d04
 
     # axial neighbor directions (pointy-top)
     directions = [(1, 0), (-1, 0), (0, 1), (0, -1), (1, -1), (-1, 1)]
@@ -385,38 +240,16 @@
     new_sites = {}
     occupied = {p["cent"] for p in pep.values()}  # all peptide positions
 
-<<<<<<< HEAD
-    # bounds & collision check
-    for pid, (q, r0) in current_sites.items():
-        q_new, r_new = q + dq, r0 + dr
-        if (q_new, r_new) not in amph:
-            return  # out of lattice
-=======
     # check bounds and collisions
     for pid, (q, r0) in current_sites.items():
         q_new, r_new = q + dq, r0 + dr
         if (q_new, r_new) not in amph:
             return  # out of lattice → reject
->>>>>>> 38e86d04
         new_sites[pid] = (q_new, r_new)
 
     old_positions = set(current_sites.values())
     for pid, new_pos in new_sites.items():
         if new_pos in occupied and new_pos not in old_positions:
-<<<<<<< HEAD
-            return  # collision
-
-    # apply the move
-    for pid, new_pos in new_sites.items():
-        pep[pid]["cent"] = new_pos
-
-    mem.event_log.append({
-        "event": "R4_drift",
-        "raft_size": len(raft),
-        "dq": dq,
-        "dr": dr,
-    })
-=======
             return  # collides with another raft / peptide → reject
 
     # apply drift
@@ -432,7 +265,6 @@
             "dr": dr,
         })
 
->>>>>>> 38e86d04
 
 def get_palette(n: int, name: str = "tab20"):
     try:
@@ -498,21 +330,10 @@
     INIT_CARBON_MAX: int = 20
     LABEL_CARBONS: bool = False
     BORDER: float = 1.0
-<<<<<<< HEAD
-    FUSION_K0: float = 1.0
-    FISSION_MIN_SIZE: int = 4                 
-    FISSION_HEURISTIC: str = "bridge"  
-    FISSION_SIZE_SCALING: str = "linear"
-    FISSION_K0: float = 1.0
-    FISSION_ENABLED: bool = False
-    FISSION_ALLOW_PURE_CHIRAL: bool = False
-  
-=======
     MISMATCH_MOBILITY_GAMMA: float = 0.25
     COLOR_MODE: str = "default"
     MISMATCH_CMAP: str = "viridis"
     MISMATCH_NORMALIZE: bool = False
->>>>>>> 38e86d04
 
     def __post_init__(self):
         if self.SAVE_STEPS is None:
@@ -1587,78 +1408,8 @@
 class DiurnalEnv:
     diurnal: Diurnal
     beta: float
-<<<<<<< HEAD
-    step_idx: int = 0
-def run_validation_sweep(
-    mem,
-    env: DiurnalEnv,
-    sched: Scheduler,
-    out_dir: Path,
-    n_steps: int = 20000,
-):
-    """
-    Short Monte Carlo sweep to probe fission–fusion equilibria under
-    mismatch-dependent mobility.
-
-    For each step:
-      - advance one kinetic Monte Carlo event,
-      - record total energy E,
-      - record the largest bonds-defined raft size (connected component).
-
-    Outputs:
-      - validation_energy_vs_raftsize.csv
-      - validation_energy_vs_raftsize.png
-    """
-    import pandas as pd
-
-    energies = []
-    max_sizes = []
-
-    for _ in range(n_steps):
-        # advance global step index (keeps R2 cooldown logic consistent)
-        env.step_idx += 1
-        _ = sched.step(mem, env)
-
-        # total system energy
-        E = total_energy(mem)
-
-        # connected components as bonds-defined rafts
-        comps = connected_components_full(mem)
-        if comps:
-            sizes = [len(c) for c in comps]
-            max_size = max(sizes)
-        else:
-            max_size = 0
-
-        energies.append(E)
-        max_sizes.append(max_size)
-
-        # keep diurnal ticking (if you prefer "frozen" diurnal, comment this)
-        env.diurnal.tick()
-
-    # Save raw sweep data
-    import numpy as np
-    df = pd.DataFrame({
-        "step": np.arange(len(energies)),
-        "energy": energies,
-        "max_raft_size": max_sizes,
-    })
-    df.to_csv(out_dir / "validation_energy_vs_raftsize.csv", index=False)
-
-    # Single diagnostic plot: energy vs largest raft size
-    plt.figure(figsize=(6, 4))
-    plt.scatter(max_sizes, energies, s=8, alpha=0.4)
-    plt.xlabel("Largest raft size (bonds-defined component)")
-    plt.ylabel("Total energy $E$")
-    plt.title("Validation sweep: energy vs largest raft size")
-    plt.tight_layout()
-    plt.savefig(out_dir / "validation_energy_vs_raftsize.png",
-                dpi=200, bbox_inches="tight")
-    plt.close()
-=======
     # R4 requires environment to hold globals for fallbacks
     eta_2D: float = ETA_2D_DEFAULT 
->>>>>>> 38e86d04
 
 def run_sim(cfg:Config):
     random.seed(cfg.SEED); np.random.seed(cfg.SEED)
@@ -1674,17 +1425,6 @@
     sched.register(Event("A3_plus_thicken", rate_thicken, do_thicken))
     sched.register(Event("A3_minus_thin", rate_thin, do_thin))
     sched.register(Event("P1_plus_polymerize", rate_polymerize, do_polymerize))
-<<<<<<< HEAD
-    sched.register(Event("P1_minus_depoly",    rate_depoly,     do_depoly))
-    sched.register(Event("P2_plus_insert",     rate_insert,     do_insert))
-    sched.register(Event("P2_minus_desorb",    rate_desorb,     do_desorb))
-    sched.register(Event("P3_step",          rate_pept_step,  do_pept_step))
-    sched.register(Event("P4_flip",          rate_flip,       do_flip))
-    sched.register(Event("R1_plus_assoc",      rate_assoc,      do_assoc))
-    sched.register(Event("R1_minus_dissoc",    rate_dissoc,     do_dissoc))
-    sched.register(Event("R2_plus_fission",    rate_fission,     do_fission))
-    sched.register(Event("R2_minus_fusion",    rate_fusion,     do_fusion))
-=======
     sched.register(Event("P1_minus_depoly", rate_depoly, do_depoly))
     sched.register(Event("P2_plus_insert", rate_insert, do_insert))
     sched.register(Event("P2_minus_desorb", rate_desorb, do_desorb))
@@ -1696,7 +1436,6 @@
     sched.register(Event("P4_flip", rate_flip, do_flip))
     sched.register(Event("R1_plus_assoc", rate_assoc, do_assoc))
     sched.register(Event("R1_minus_dissoc", rate_dissoc, do_dissoc))
->>>>>>> 38e86d04
 
     frames_dir = cfg.OUT / "frames"
     frames_dir.mkdir(parents=True, exist_ok=True)
@@ -1872,15 +1611,6 @@
         FISSION_ALLOW_PURE_CHIRAL=args.FISSION_ALLOW_PURE_CHIRAL,
     )
 
-<<<<<<< HEAD
-# --- Export R4 API for external analysis modules ---
-__all__ = [
-    "rate_R4_drift",
-    "do_R4_drift",
-    "stokes_mobility_with_mismatch",
-    "raft_mismatch_for_component",
-]
-=======
     # mismatch / visualization parameters
     cfg.MISMATCH_MOBILITY_GAMMA = args.MISMATCH_MOBILITY_GAMMA
     cfg.COLOR_MODE = args.COLOR_MODE
@@ -1888,7 +1618,6 @@
     cfg.MISMATCH_NORMALIZE = args.MISMATCH_NORMALIZE
 
     return cfg
->>>>>>> 38e86d04
 
 
 if __name__ == "__main__":
